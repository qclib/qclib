""" auxiliary file """
<<<<<<< HEAD
# from qiskit import execute
#
#
# def measurement(circuit, n_qubits, classical_register, backend, shots):
#     """ run circuit and return measurements """
#     circuit.measure(list(range(n_qubits)), classical_register)
#
#     job = execute(circuit, backend, shots=shots, optimization_level=3)
#
#     counts = job.result().get_counts(circuit)
#
#     count_s2 = {}
#     for k in range(2 ** n_qubits):
#         pattern = f'{k:0{n_qubits}b}'
#         if pattern in counts:
#             count_s2[pattern] = counts[pattern]
#         else:
#             count_s2[pattern] = 0.0
#
#     return [value / shots for (key, value) in count_s2.items()]
=======
from qiskit import transpile

def measurement(circuit, n_qubits, classical_register, backend, shots):
    """ run circuit and return measurements """
    circuit.measure(list(range(n_qubits)), classical_register)

    job = backend.run(
        transpile(circuit, backend),
        shots=shots,
        optimization_level=3
    )

    counts = job.result().get_counts(circuit)

    counts2 = {}
    for k in range(2 ** n_qubits):
        pattern = f'{k:0{n_qubits}b}'
        if pattern in counts:
            counts2[pattern] = counts[pattern]
        else:
            counts2[pattern] = 0.0

    return [value / shots for (key, value) in counts2.items()]
>>>>>>> 28c77694
<|MERGE_RESOLUTION|>--- conflicted
+++ resolved
@@ -1,5 +1,4 @@
 """ auxiliary file """
-<<<<<<< HEAD
 # from qiskit import execute
 #
 #
@@ -20,28 +19,3 @@
 #             count_s2[pattern] = 0.0
 #
 #     return [value / shots for (key, value) in count_s2.items()]
-=======
-from qiskit import transpile
-
-def measurement(circuit, n_qubits, classical_register, backend, shots):
-    """ run circuit and return measurements """
-    circuit.measure(list(range(n_qubits)), classical_register)
-
-    job = backend.run(
-        transpile(circuit, backend),
-        shots=shots,
-        optimization_level=3
-    )
-
-    counts = job.result().get_counts(circuit)
-
-    counts2 = {}
-    for k in range(2 ** n_qubits):
-        pattern = f'{k:0{n_qubits}b}'
-        if pattern in counts:
-            counts2[pattern] = counts[pattern]
-        else:
-            counts2[pattern] = 0.0
-
-    return [value / shots for (key, value) in counts2.items()]
->>>>>>> 28c77694
