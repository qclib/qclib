# Copyright 2021 qclib project.

# Licensed under the Apache License, Version 2.0 (the "License");
# you may not use this file except in compliance with the License.
# You may obtain a copy of the License at

#     http://www.apache.org/licenses/LICENSE-2.0

# Unless required by applicable law or agreed to in writing, software
# distributed under the License is distributed on an "AS IS" BASIS,
# WITHOUT WARRANTIES OR CONDITIONS OF ANY KIND, either express or implied.
# See the License for the specific language governing permissions and
# limitations under the License.

""" Test linear mcx with ancilla """

from unittest import TestCase

import numpy as np
from typing import Union
from qiskit import QuantumCircuit, QuantumRegister, transpile
from qiskit.quantum_info import Operator
from qclib.gates.mcx_gate import mcx_v_chain_dirty
from qclib.gates.mcx_gate import linear_mcx, McxVchainDirty, LinearMcx

def _operator_cmp_loop(
    self,
    qubit_range,
    McxMethod: Union[LinearMcx, McxVchainDirty],
    action_only=False
):
    """
    Compares if the custom operator defined by the custom MCX method is the same
    as the one defined by Qiskit MCX method.
    Parameters
    ----------
    params: 
        - qubit_range: The number of qubits with which our method needs to be tested
        - McxMethod: The class definition of the method to be used. It must be either
                     `LinearMcx` or `McxVchainDirty`
        - action_only: Decide wether or not use only the action of the V-Chain of Toffoli
                       gates
    """
    for num_qubits in qubit_range:
        mcx_method = McxMethod(num_qubits-2, action_only=action_only).definition

        mcx_qiskit = QuantumCircuit(num_qubits)

        mcx_qiskit.mcx(
            control_qubits=list(range(num_qubits - 2)),
            target_qubit=num_qubits - 2,
            ancilla_qubits=num_qubits - 1,
            mode="recursion"
        )

        mcx_method_op = Operator(mcx_method).data
        mcx_qiskit_op = Operator(mcx_qiskit).data

        self.assertTrue(np.allclose(mcx_method_op, mcx_qiskit_op))

def apply_control_state_on_quantum_circuit(
    quantum_circuit: QuantumCircuit,
    control_qubits: QuantumRegister,
    ctrl_state: str
):
    """
    Applies the X gate to the corresponding qubit in which the 
    bit string describes it to be in state 0 as a means to simulate
    open controlled operations on a specific set of qubits. This operations
    are applied using Qiskit's QuantumCircuit object instead of Gate object.

    Parameters
    ----------
        quantum_circuit : QuantumCircuit object on which the X gates are to be applied
        control_bits    : QuantumRegister containing with the qubits to be used as control
        ctrl_state  : String of binary digits describing wich state is used as control 
                    in the multicontrolled operation
    """
    if ctrl_state is not None:
        for i, ctrl in enumerate(ctrl_state[::-1]):
            if ctrl == '0':
                quantum_circuit.x(control_qubits[i])

class TestLinearMCX(TestCase):
    """ Testing qclib.gates.mcx_gate """

<<<<<<< HEAD
=======
    #QuantumCircuit.mcx_v_chain_dirty = mcx_v_chain_dirty
>>>>>>> 2fec7223
    QuantumCircuit.linear_mcx = linear_mcx

    def test_linear_mcx(self):
        """ Test if linear_mcx is correct """
<<<<<<< HEAD
        for num_qubits in range(8, 9):
            self._operator_cmp(
                num_qubits=num_qubits,
                McxMethod=LinearMcx,
                mode="recursion"
            )

    def test_linear_mcx_action_only(self):
        """ Test if linear_mcx is correct """
        for num_qubits in range(8, 9):
            self._operator_cmp(
                num_qubits=num_qubits,
                McxMethod=LinearMcx,
                mode="recursion",
                action_only=True
            )

    def test_linear_mcx_action_only_random_ctrl_state(self):
        """ Test if linear_mcx is correct """
        num_qubit_range = list(range(8, 9))
        basis_states = [f"{np.random.randint(2**n_ctrl-2):0{n_ctrl-2}b}" for n_ctrl in num_qubit_range]

        for (num_qubits, ctrl_state) in zip(num_qubit_range, basis_states):
            self._operator_cmp(
                num_qubits=num_qubits,
                McxMethod=LinearMcx,
                mode="recursion",
                ctrl_state=ctrl_state,
                action_only=True
            )

    def test_linear_mcx_depth(self):
        """ Test linear_mcx depth"""

        for num_qubits in range(30, 31):

            mcx_dirty_ancilla = LinearMcx(num_qubits-2).definition

=======
        _operator_cmp_loop(
            self,
            range(8, 9),
            LinearMcx
        )

    def test_linear_mcx_action_only(self):
        """ Test if linear_mcx is correct """
        _operator_cmp_loop(
            self,
            range(8, 9),
            LinearMcx,
            action_only=True
        )

    def test_linear_mcx_depth(self):
        """ Test linear_mcx depth"""

        for num_qubits in range(30, 31):

            mcx_dirty_ancilla = LinearMcx(num_qubits-2).definition

>>>>>>> 2fec7223
            mcx_qiskit = QuantumCircuit(num_qubits)

            mcx_qiskit.mcx(
                control_qubits=list(range(num_qubits - 2)),
                target_qubit=num_qubits - 2,
                ancilla_qubits=num_qubits - 1,
                mode="recursion"
            )

            tr_mcx_dirty_ancilla = transpile(mcx_dirty_ancilla, basis_gates=['u', 'cx'])
            tr_mcx_qiskit = transpile(mcx_qiskit, basis_gates=['u', 'cx'])
<<<<<<< HEAD

            self.assertLess(tr_mcx_dirty_ancilla.depth(), tr_mcx_qiskit.depth())

    def _operator_cmp(
        self,
        num_qubits,
        McxMethod: LinearMcx,
        mode: str,
        ctrl_state: str = None,
        action_only=False
    ):
        """
        Compares if the custom operator defined by the custom MCX method is the same
        as the one defined by Qiskit MCX method.
        Parameters
        ----------
        params: 
            qubit_range : The number of qubits with which our method needs to be tested
            McxMethod   : The class definition of the method to be used. It must be `LinearMcx`

            action_only : Decide wether or not use only the action of the V-Chain of Toffoli
                        gates
        """
        #for num_qubits in qubit_range:
        mcx_method = McxMethod(
                        num_qubits-2,
                        ctrl_state=ctrl_state, 
                        action_only=action_only
                     ).definition

        mcx_qiskit = self._build_qiskit_method_mcx_recursive(
                        num_qubits=num_qubits,
                        ctrl_state=ctrl_state,
                        mode=mode
                     )

        mcx_method_op = Operator(mcx_method).data
        mcx_qiskit_op = Operator(mcx_qiskit).data

        self.assertTrue(np.allclose(mcx_method_op, mcx_qiskit_op))
    
    def _build_qiskit_method_mcx_recursive(
        self, 
        num_qubits,
        ctrl_state: str = None,
        mode="recursive",
    ):
        """
        Bulds qiskit quantum circuit with mcx-recursive method to be used as reference for comparison
        
        Parameters
        ----------
            num_qubits : Total number of qubits on the system
            ctrl_state : string with binary digits that specifies the control state
            mode : Decomposition mode to be used for multicontrolled operation
        """
        num_controls = num_qubits-2
        control_qubits = QuantumRegister(num_controls)
        target_qubit = QuantumRegister(1)
        ancilla_qubits = QuantumRegister(1)

        mcx_qiskit = QuantumCircuit(
                        control_qubits,
                        target_qubit,
                        ancilla_qubits,
                    )

        apply_control_state_on_quantum_circuit(
            quantum_circuit=mcx_qiskit, 
            control_qubits=control_qubits,
            ctrl_state=ctrl_state,
        )

        mcx_qiskit.mcx(
            control_qubits=control_qubits,
            target_qubit=target_qubit,
            ancilla_qubits=ancilla_qubits,
            mode=mode
        )

        apply_control_state_on_quantum_circuit(
            quantum_circuit=mcx_qiskit, 
            control_qubits=control_qubits,
            ctrl_state=ctrl_state,
        )

        return mcx_qiskit

class TestMcxVchainDirty(TestCase):

=======

            self.assertLess(tr_mcx_dirty_ancilla.depth(), tr_mcx_qiskit.depth())


class TestMcxVchainDirty(TestCase):

>>>>>>> 2fec7223
    QuantumCircuit.mcx_v_chain_dirty = mcx_v_chain_dirty

    def test_mcx_v_chain_dirty_depth(self):
        """ Test mcx_v_chain_dirty depth"""

        for num_controls in range(30, 31):
            num_ancilla = num_controls - 2
            control_qubits = QuantumRegister(num_controls)
            ancilla_qubits = QuantumRegister(num_ancilla)
            target_qubit = QuantumRegister(1)

            mcx_v_chain = McxVchainDirty(num_controls).definition

            mcx_v_chain_qiskit = QuantumCircuit(control_qubits, ancilla_qubits, target_qubit)

            mcx_v_chain_qiskit.mcx(
                control_qubits=control_qubits,
                target_qubit=target_qubit,
                ancilla_qubits=ancilla_qubits,
                mode="v-chain-dirty"
            )

            tr_mcx_v_chain = transpile(mcx_v_chain, basis_gates=['u', 'cx'])
            tr_mcx_v_chain_qiskit = transpile(mcx_v_chain_qiskit, basis_gates=['u', 'cx'])
            
            self.assertTrue(8 * num_controls - 6 == tr_mcx_v_chain.count_ops()['cx'])
            self.assertLess(tr_mcx_v_chain.depth(), tr_mcx_v_chain_qiskit.depth())

    def test_mcx_v_chain_dirty(self):
<<<<<<< HEAD
=======
        """ Test if mcx_v_chain_dirty is correct """
        _operator_cmp_loop(
            self,
            range(6, 8),
            McxVchainDirty
        )

    def test_mcx_v_chain_dirty_action_only(self):
        """ Test if mcx_v_chain_dirty is correct with action only"""
        _operator_cmp_loop(
            self,
            range(6, 8),
            McxVchainDirty,
            action_only=True
        )
>>>>>>> 2fec7223

        for num_controls in range(4, 8):
            self._operator_cmp(
                num_controls=num_controls,
                McxMethod=McxVchainDirty,
                mode="v-chain-dirty"
            )

    def test_mcx_v_chain_dirty_random_ctrl_state(self):
        """ 
        Test if mcx_v_chain_dirty is correct 
        with non trivial randomly generated 
        control states 
        """
        control_qubit_range = list(range(4, 8))
        basis_states = [f"{np.random.randint(2**n_ctrl):0{n_ctrl}b}" for n_ctrl in control_qubit_range]

        for (num_controls, ctrl_state) in zip(control_qubit_range, basis_states):
            self._operator_cmp(
                num_controls=num_controls,
                McxMethod=McxVchainDirty,
                mode="v-chain-dirty",
                ctrl_state=ctrl_state
            )

    def _operator_cmp(
        self,
        num_controls,
        McxMethod: McxVchainDirty,
        mode: str,
        ctrl_state: str = None,
        action_only=False
    ):
        """
        Compares if the custom operator defined by the custom MCX method is the same
        as the one defined by Qiskit MCX method.
        
        Parameters
        ----------
            control_qubit_range: The number of control qubits with which our method must to be tested
            McxMethod: The class definition of the method to be used. It must be `McxVchainDirty`

            action_only: Decide wether or not use only the action of the V-Chain of Toffoli
                        gates
        """
        mcx_method = McxMethod(
                        num_controls,
                        ctrl_state=ctrl_state,
                        action_only=action_only
                     ).definition

        #defining quiskit's 
        mcx_v_chain_qiskit = self._build_qiskit_method_mcx_vchain_dirty(
                                num_controls=num_controls,
                                mode=mode,
                                ctrl_state=ctrl_state
                             )

        mcx_method_op = Operator(mcx_method).data
        mcx_v_chain_qiskit_op = Operator(mcx_v_chain_qiskit).data

        self.assertTrue(np.allclose(mcx_method_op, mcx_v_chain_qiskit_op))

    def _build_qiskit_method_mcx_vchain_dirty(
        self, 
        num_controls,
        mode: str,
        ctrl_state: str = None,
    ):
        """
        Bulds qiskit quantum circuit with mcx-vchain-dirty method to be used as reference for comparison
       
        Parameters
        ----------
            num_controls    : Total number of control qubits on the system
            ctrl_state  : string with binary digits that specifies the control state
            mode    : Decomposition mode to be used for multicontrolled operation
        """
        num_ancilla = num_controls - 2
        control_qubits = QuantumRegister(num_controls)
        ancilla_qubits = QuantumRegister(num_ancilla)
        target_qubit = QuantumRegister(1)

        mcx_qiskit = QuantumCircuit(
                        control_qubits,
                        ancilla_qubits,
                        target_qubit
                    )

        apply_control_state_on_quantum_circuit(
            quantum_circuit=mcx_qiskit, 
            control_qubits=control_qubits,
            ctrl_state=ctrl_state,
        )

        mcx_qiskit.mcx(
            control_qubits=control_qubits,
            target_qubit=target_qubit,
            ancilla_qubits=ancilla_qubits,
            mode=mode
        )

        apply_control_state_on_quantum_circuit(
            quantum_circuit=mcx_qiskit, 
            control_qubits=control_qubits,
            ctrl_state=ctrl_state,
        )

        return mcx_qiskit<|MERGE_RESOLUTION|>--- conflicted
+++ resolved
@@ -84,15 +84,10 @@
 class TestLinearMCX(TestCase):
     """ Testing qclib.gates.mcx_gate """
 
-<<<<<<< HEAD
-=======
-    #QuantumCircuit.mcx_v_chain_dirty = mcx_v_chain_dirty
->>>>>>> 2fec7223
     QuantumCircuit.linear_mcx = linear_mcx
 
     def test_linear_mcx(self):
         """ Test if linear_mcx is correct """
-<<<<<<< HEAD
         for num_qubits in range(8, 9):
             self._operator_cmp(
                 num_qubits=num_qubits,
@@ -131,30 +126,6 @@
 
             mcx_dirty_ancilla = LinearMcx(num_qubits-2).definition
 
-=======
-        _operator_cmp_loop(
-            self,
-            range(8, 9),
-            LinearMcx
-        )
-
-    def test_linear_mcx_action_only(self):
-        """ Test if linear_mcx is correct """
-        _operator_cmp_loop(
-            self,
-            range(8, 9),
-            LinearMcx,
-            action_only=True
-        )
-
-    def test_linear_mcx_depth(self):
-        """ Test linear_mcx depth"""
-
-        for num_qubits in range(30, 31):
-
-            mcx_dirty_ancilla = LinearMcx(num_qubits-2).definition
-
->>>>>>> 2fec7223
             mcx_qiskit = QuantumCircuit(num_qubits)
 
             mcx_qiskit.mcx(
@@ -166,7 +137,6 @@
 
             tr_mcx_dirty_ancilla = transpile(mcx_dirty_ancilla, basis_gates=['u', 'cx'])
             tr_mcx_qiskit = transpile(mcx_qiskit, basis_gates=['u', 'cx'])
-<<<<<<< HEAD
 
             self.assertLess(tr_mcx_dirty_ancilla.depth(), tr_mcx_qiskit.depth())
 
@@ -257,14 +227,6 @@
 
 class TestMcxVchainDirty(TestCase):
 
-=======
-
-            self.assertLess(tr_mcx_dirty_ancilla.depth(), tr_mcx_qiskit.depth())
-
-
-class TestMcxVchainDirty(TestCase):
-
->>>>>>> 2fec7223
     QuantumCircuit.mcx_v_chain_dirty = mcx_v_chain_dirty
 
     def test_mcx_v_chain_dirty_depth(self):
@@ -294,24 +256,6 @@
             self.assertLess(tr_mcx_v_chain.depth(), tr_mcx_v_chain_qiskit.depth())
 
     def test_mcx_v_chain_dirty(self):
-<<<<<<< HEAD
-=======
-        """ Test if mcx_v_chain_dirty is correct """
-        _operator_cmp_loop(
-            self,
-            range(6, 8),
-            McxVchainDirty
-        )
-
-    def test_mcx_v_chain_dirty_action_only(self):
-        """ Test if mcx_v_chain_dirty is correct with action only"""
-        _operator_cmp_loop(
-            self,
-            range(6, 8),
-            McxVchainDirty,
-            action_only=True
-        )
->>>>>>> 2fec7223
 
         for num_controls in range(4, 8):
             self._operator_cmp(
