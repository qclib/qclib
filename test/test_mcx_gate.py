# Copyright 2021 qclib project.

# Licensed under the Apache License, Version 2.0 (the "License");
# you may not use this file except in compliance with the License.
# You may obtain a copy of the License at

#     http://www.apache.org/licenses/LICENSE-2.0

# Unless required by applicable law or agreed to in writing, software
# distributed under the License is distributed on an "AS IS" BASIS,
# WITHOUT WARRANTIES OR CONDITIONS OF ANY KIND, either express or implied.
# See the License for the specific language governing permissions and
# limitations under the License.

""" Test linear mcx with ancilla """

from unittest import TestCase

import numpy as np
from typing import Union
from qiskit import QuantumCircuit, QuantumRegister, transpile
from qiskit.quantum_info import Operator
from qclib.gates.mcx_gate import mcx_v_chain_dirty
from qclib.gates.mcx_gate import linear_mcx, McxVchainDirty, LinearMcx

<<<<<<< HEAD

def _operator_cmp_loop(
    self,
    qubit_range,
    McxMethod: Union[LinearMcx, McxVchainDirty],
    action_only=False
):
    """
    Compares if the custom operator defined by the custom MCX method is the same
    as the one defined by Qiskit MCX method.
    Parameters
    ----------
    params: 
        - qubit_range: The number of qubits with which our method needs to be tested
        - McxMethod: The class definition of the method to be used. It must be either
                     `LinearMcx` or `McxVchainDirty`
        - action_only: Decide wether or not use only the action of the V-Chain of Toffoli
                       gates
    """
    for num_qubits in qubit_range:
        mcx_method = McxMethod(num_qubits-2, action_only=action_only).definition

        mcx_qiskit = QuantumCircuit(num_qubits)

        mcx_qiskit.mcx(
            control_qubits=list(range(num_qubits - 2)),
            target_qubit=num_qubits - 2,
            ancilla_qubits=num_qubits - 1,
            mode="recursion"
        )

        mcx_method_op = Operator(mcx_method).data
        mcx_qiskit_op = Operator(mcx_qiskit).data

        self.assertTrue(np.allclose(mcx_method_op, mcx_qiskit_op))
=======
>>>>>>> 189e9e9a

class TestLinearMCX(TestCase):
    """ Testing qclib.gates.mcx_gate """

    #QuantumCircuit.mcx_v_chain_dirty = mcx_v_chain_dirty
    QuantumCircuit.linear_mcx = linear_mcx

    def test_linear_mcx(self):
        """ Test if linear_mcx is correct """
        _operator_cmp_loop(
            self,
            range(8, 9),
            LinearMcx
        )

    def test_linear_mcx_action_only(self):
        """ Test if linear_mcx is correct """
        _operator_cmp_loop(
            self,
            range(8, 9),
            LinearMcx,
            action_only=True
        )

    def test_linear_mcx_depth(self):
        """ Test linear_mcx depth"""

<<<<<<< HEAD
        for num_qubits in range(30, 31):

            mcx_dirty_ancilla = LinearMcx(num_qubits-2).definition
=======
            mcx_v_chain = McxVchainDirty(num_controls).definition
>>>>>>> 189e9e9a

            mcx_qiskit = QuantumCircuit(num_qubits)

            mcx_qiskit.mcx(
                control_qubits=list(range(num_qubits - 2)),
                target_qubit=num_qubits - 2,
                ancilla_qubits=num_qubits - 1,
                mode="recursion"
            )

            tr_mcx_dirty_ancilla = transpile(mcx_dirty_ancilla, basis_gates=['u', 'cx'])
            tr_mcx_qiskit = transpile(mcx_qiskit, basis_gates=['u', 'cx'])

            self.assertLess(tr_mcx_dirty_ancilla.depth(), tr_mcx_qiskit.depth())


class TestMcxVchainDirty(TestCase):

    QuantumCircuit.mcx_v_chain_dirty = mcx_v_chain_dirty

    def test_mcx_v_chain_dirty_depth(self):
        """ Test mcx_v_chain_dirty depth"""

        for num_controls in range(30, 31):
            num_ancilla = num_controls - 2
            control_qubits = QuantumRegister(num_controls)
            ancilla_qubits = QuantumRegister(num_ancilla)
            target_qubit = QuantumRegister(1)

            mcx_v_chain = McxVchainDirty(num_controls).definition

            mcx_v_chain_qiskit = QuantumCircuit(control_qubits, ancilla_qubits, target_qubit)

            mcx_v_chain_qiskit.mcx(
                control_qubits=control_qubits,
                target_qubit=target_qubit,
                ancilla_qubits=ancilla_qubits,
                mode="v-chain-dirty"
            )

            tr_mcx_v_chain = transpile(mcx_v_chain, basis_gates=['u', 'cx'])
            tr_mcx_v_chain_qiskit = transpile(mcx_v_chain_qiskit, basis_gates=['u', 'cx'])
            
            self.assertTrue(8 * num_controls - 6 == tr_mcx_v_chain.count_ops()['cx'])
            self.assertLess(tr_mcx_v_chain.depth(), tr_mcx_v_chain_qiskit.depth())

<<<<<<< HEAD
    def test_mcx_v_chain_dirty(self):
        """ Test if mcx_v_chain_dirty is correct """
        _operator_cmp_loop(
            self,
            range(6, 8),
            McxVchainDirty
        )

    def test_mcx_v_chain_dirty_action_only(self):
        """ Test if mcx_v_chain_dirty is correct with action only"""
        _operator_cmp_loop(
            self,
            range(6, 8),
            McxVchainDirty,
            action_only=True
        )
=======

    def test_linear_mcx(self):
        """ Test if linear_mcx is correct """

        for num_qubits in range(8, 9):

            mcx_dirty_ancilla = LinearMcx(num_qubits-2).definition

            mcx_qiskit = QuantumCircuit(num_qubits)

            mcx_qiskit.mcx(
                control_qubits=list(range(num_qubits - 2)),
                target_qubit=num_qubits - 2,
                ancilla_qubits=num_qubits - 1,
                mode="recursion"
            )

            mcx_dirty_ancilla_op = Operator(mcx_dirty_ancilla).data
            mcx_qiskit_op = Operator(mcx_qiskit).data

            self.assertTrue(np.allclose(mcx_dirty_ancilla_op, mcx_qiskit_op))


    def test_linear_mcx_depth(self):
        """ Test linear_mcx depth"""

        for num_qubits in range(30, 31):

            mcx_dirty_ancilla = LinearMcx(num_qubits-2).definition

            mcx_qiskit = QuantumCircuit(num_qubits)

            mcx_qiskit.mcx(
                control_qubits=list(range(num_qubits - 2)),
                target_qubit=num_qubits - 2,
                ancilla_qubits=num_qubits - 1,
                mode="recursion"
            )

            tr_mcx_dirty_ancilla = transpile(mcx_dirty_ancilla, basis_gates=['u', 'cx'])
            tr_mcx_qiskit = transpile(mcx_qiskit, basis_gates=['u', 'cx'])

            self.assertLess(tr_mcx_dirty_ancilla.depth(), tr_mcx_qiskit.depth())
>>>>>>> 189e9e9a
<|MERGE_RESOLUTION|>--- conflicted
+++ resolved
@@ -22,8 +22,6 @@
 from qiskit.quantum_info import Operator
 from qclib.gates.mcx_gate import mcx_v_chain_dirty
 from qclib.gates.mcx_gate import linear_mcx, McxVchainDirty, LinearMcx
-
-<<<<<<< HEAD
 
 def _operator_cmp_loop(
     self,
@@ -59,8 +57,6 @@
         mcx_qiskit_op = Operator(mcx_qiskit).data
 
         self.assertTrue(np.allclose(mcx_method_op, mcx_qiskit_op))
-=======
->>>>>>> 189e9e9a
 
 class TestLinearMCX(TestCase):
     """ Testing qclib.gates.mcx_gate """
@@ -88,13 +84,9 @@
     def test_linear_mcx_depth(self):
         """ Test linear_mcx depth"""
 
-<<<<<<< HEAD
         for num_qubits in range(30, 31):
 
             mcx_dirty_ancilla = LinearMcx(num_qubits-2).definition
-=======
-            mcx_v_chain = McxVchainDirty(num_controls).definition
->>>>>>> 189e9e9a
 
             mcx_qiskit = QuantumCircuit(num_qubits)
 
@@ -141,7 +133,6 @@
             self.assertTrue(8 * num_controls - 6 == tr_mcx_v_chain.count_ops()['cx'])
             self.assertLess(tr_mcx_v_chain.depth(), tr_mcx_v_chain_qiskit.depth())
 
-<<<<<<< HEAD
     def test_mcx_v_chain_dirty(self):
         """ Test if mcx_v_chain_dirty is correct """
         _operator_cmp_loop(
@@ -158,7 +149,6 @@
             McxVchainDirty,
             action_only=True
         )
-=======
 
     def test_linear_mcx(self):
         """ Test if linear_mcx is correct """
@@ -201,5 +191,4 @@
             tr_mcx_dirty_ancilla = transpile(mcx_dirty_ancilla, basis_gates=['u', 'cx'])
             tr_mcx_qiskit = transpile(mcx_qiskit, basis_gates=['u', 'cx'])
 
-            self.assertLess(tr_mcx_dirty_ancilla.depth(), tr_mcx_qiskit.depth())
->>>>>>> 189e9e9a
+            self.assertLess(tr_mcx_dirty_ancilla.depth(), tr_mcx_qiskit.depth())