# Copyright 2021 qclib project.

# Licensed under the Apache License, Version 2.0 (the "License");
# you may not use this file except in compliance with the License.
# You may obtain a copy of the License at

#     http://www.apache.org/licenses/LICENSE-2.0

# Unless required by applicable law or agreed to in writing, software
# distributed under the License is distributed on an "AS IS" BASIS,
# WITHOUT WARRANTIES OR CONDITIONS OF ANY KIND, either express or implied.
# See the License for the specific language governing permissions and
# limitations under the License.

""" Test state preparation """

from unittest import TestCase
import numpy as np
from qclib.state_preparation.schmidt import initialize
from qclib.util import get_state


class TestInitialize(TestCase):
    """ Testing qclib.state_preparation.schmidt """
    @staticmethod
    def mae(state, ideal):
        """
         Mean Absolute Error
        """
        return np.sum(np.abs(state-ideal))/len(ideal)

    def test_initialize(self):
        """ Test state vector initialization """
        vector = np.random.rand(32) + np.random.rand(32) * 1j
        vector = vector / np.linalg.norm(vector)

        circuit = initialize(vector)

        state = get_state(circuit)

        self.assertTrue(np.allclose(vector, state))

    def test_initialize_rank_5(self):
        """ Test rank 5 state vector initialization """
        vector = np.random.rand(32) + np.random.rand(32) * 1j
        vector = vector / np.linalg.norm(vector)

<<<<<<< HEAD
        circuit = initialize(vector, rank=5)
=======
        circuit = initialize(a, low_rank=5)
>>>>>>> 7080e713

        state = get_state(circuit)

        self.assertTrue(np.allclose(vector, state)) # same as unitary.

    def test_initialize_rank_4(self):
        """ Test rank 4 state vector initialization """
        vector = np.random.rand(32) + np.random.rand(32) * 1j
        vector = vector / np.linalg.norm(vector)

<<<<<<< HEAD
        circuit = initialize(vector, rank=4)

        state = get_state(circuit)

        self.assertTrue(TestInitialize.mae(state, vector) < 10**-15)
=======
        circuit = initialize(a, low_rank=4)

        state = get_state(circuit)
        
        self.assertTrue(TestInitialize.mae(state,a) < 10**-14)
>>>>>>> 7080e713

    def test_initialize_rank_3(self):
        """ Test rank 3 state vector initialization """
        vector = np.random.rand(32) + np.random.rand(32) * 1j
        vector = vector / np.linalg.norm(vector)

<<<<<<< HEAD
        circuit = initialize(vector, rank=3)
=======
        circuit = initialize(a, low_rank=3)
>>>>>>> 7080e713

        state = get_state(circuit)

        self.assertTrue(TestInitialize.mae(state,vector) < 0.04)

    def test_initialize_rank_2(self):
        """ Test rank 2 state vector initialization """
        vector = np.random.rand(32) + np.random.rand(32) * 1j
        vector = vector / np.linalg.norm(vector)

<<<<<<< HEAD
        circuit = initialize(vector, rank=2)
=======
        circuit = initialize(a, low_rank=2)
>>>>>>> 7080e713

        state = get_state(circuit)

        self.assertTrue(TestInitialize.mae(state,vector) < 0.055)

    def test_initialize_rank_1(self):
        """ Test rank 1 state vector initialization """
        vector = np.random.rand(32) + np.random.rand(32) * 1j
        vector = vector / np.linalg.norm(vector)

<<<<<<< HEAD
        circuit = initialize(vector, rank=1)

        state = get_state(circuit)

        self.assertTrue(TestInitialize.mae(state,vector) < 0.08)
=======
        circuit = initialize(a, low_rank=1)

        state = get_state(circuit)
        
        self.assertTrue(TestInitialize.mae(state,a) < 0.0825)
>>>>>>> 7080e713
<|MERGE_RESOLUTION|>--- conflicted
+++ resolved
@@ -45,11 +45,7 @@
         vector = np.random.rand(32) + np.random.rand(32) * 1j
         vector = vector / np.linalg.norm(vector)
 
-<<<<<<< HEAD
-        circuit = initialize(vector, rank=5)
-=======
         circuit = initialize(a, low_rank=5)
->>>>>>> 7080e713
 
         state = get_state(circuit)
 
@@ -60,30 +56,18 @@
         vector = np.random.rand(32) + np.random.rand(32) * 1j
         vector = vector / np.linalg.norm(vector)
 
-<<<<<<< HEAD
-        circuit = initialize(vector, rank=4)
-
-        state = get_state(circuit)
-
-        self.assertTrue(TestInitialize.mae(state, vector) < 10**-15)
-=======
         circuit = initialize(a, low_rank=4)
 
         state = get_state(circuit)
         
         self.assertTrue(TestInitialize.mae(state,a) < 10**-14)
->>>>>>> 7080e713
 
     def test_initialize_rank_3(self):
         """ Test rank 3 state vector initialization """
         vector = np.random.rand(32) + np.random.rand(32) * 1j
         vector = vector / np.linalg.norm(vector)
 
-<<<<<<< HEAD
-        circuit = initialize(vector, rank=3)
-=======
         circuit = initialize(a, low_rank=3)
->>>>>>> 7080e713
 
         state = get_state(circuit)
 
@@ -94,11 +78,7 @@
         vector = np.random.rand(32) + np.random.rand(32) * 1j
         vector = vector / np.linalg.norm(vector)
 
-<<<<<<< HEAD
-        circuit = initialize(vector, rank=2)
-=======
         circuit = initialize(a, low_rank=2)
->>>>>>> 7080e713
 
         state = get_state(circuit)
 
@@ -109,16 +89,8 @@
         vector = np.random.rand(32) + np.random.rand(32) * 1j
         vector = vector / np.linalg.norm(vector)
 
-<<<<<<< HEAD
-        circuit = initialize(vector, rank=1)
-
-        state = get_state(circuit)
-
-        self.assertTrue(TestInitialize.mae(state,vector) < 0.08)
-=======
         circuit = initialize(a, low_rank=1)
 
         state = get_state(circuit)
         
         self.assertTrue(TestInitialize.mae(state,a) < 0.0825)
->>>>>>> 7080e713
