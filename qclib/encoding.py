--- conflicted
+++ resolved
@@ -102,22 +102,12 @@
 
 def _cascading_ry(angles, with_barriers=False):
     """
-<<<<<<< HEAD
-    This procedure creates the quantum circuit for the Mottonen method for phase
-    encoding. Building a coherent superposition from the ground state with the
-    features encoded in the phase.
-
-    :param angles: list of values to be coded in the phases
-    :param with_barriers: Boolean, add the barriers in the quantum circuit for
-           better visualisation when printing the circuit
-=======
     This procedure creates the quantum circuit for the Mottonen method for phase encoding.
     Building a coherent superposition from the ground state with the features encoded in the phase.
 
     :param angles: list of values to be coded in the phases
     :param with_barriers: Boolean, add the barriers in the quantum circuit for better visualisation
                         when printing the circuit
->>>>>>> ad6488a8
     :return: The quantum circuit with the gates
     """
 
@@ -186,8 +176,8 @@
     angles = []
     _recursive_compute_angles(features, angles)
 
-<<<<<<< HEAD
     return _cascading_ry(angles, with_barriers=with_barriers)
+
 
 
 def _initialize_state(quantum_circuit, initialize_index=True):
@@ -357,7 +347,4 @@
     # MEASURING ANCILA FOR POST SELECTION OF THE STATE
     circuit.measure(ancila[0], post_selection_reg[0])
 
-    return circuit
-=======
-    return _cascading_ry(angles, with_barriers=with_barriers)
->>>>>>> ad6488a8
+    return circuit