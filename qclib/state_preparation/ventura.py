# Copyright 2021 qclib project.

# Licensed under the Apache License, Version 2.0 (the "License");
# you may not use this file except in compliance with the License.
# You may obtain a copy of the License at

#     http://www.apache.org/licenses/LICENSE-2.0

# Unless required by applicable law or agreed to in writing, software
# distributed under the License is distributed on an "AS IS" BASIS,
# WITHOUT WARRANTIES OR CONDITIONS OF ANY KIND, either express or implied.
# See the License for the specific language governing permissions and
# limitations under the License.

"""
https://arxiv.org/abs/quant-ph/9807054
"""

import numpy as np
from qiskit import QuantumCircuit, QuantumRegister

# pylint: disable=maybe-no-member
<<<<<<< HEAD

=======
>>>>>>> 7ed900ce

def initialize(state, n_qubits, n_output_values):
    """ State preparation using Ventura and Martinez algorithm quant-ph/9807054
    Algorithm that requires a polynomial number of elementary operations for
    initializing a quantum system to represent only the m known points of a
    function f (m = len(state)).
    The result is a quantum superposition with m nonzero coefficients -- the
    creation of which is a nontrivial task compared to creating a superposition
    of all basis states.
    The amplitudes of modulus "1/sqrt(m)" will be "2 pi / N" radians apart from
    each other on the complex plane.

    Binary output function case:
        f:z->s with z \\in {0,1}^n and s \\in {0, 1}
    General case:
        f:z->s with z \\in {0,1}^n and s \\in {0, 1, ..., N-1}

    For instance, to initialize the state
    1/sqrt(3)|01> + 1/sqrt(3)*e^(1*i*2pi/N)|10> + 1/sqrt(3)*e^(2*i*2pi/N)c|11>
        $ state = {1: 0, 2: 1, 3: 2}
        $ circuit = initialize(state, n=2, N=3)

    Parameters
    ----------
    state: dict of {int:float}
        A unit vector representing a quantum state.
        Keys are function binary input values and values are function output values.

    n_qubits: int
        Number of bits to represent the binary values.

    n_output_values: int
        Number of possible output values N (Ex.: n_output_values=2 for a binary function).

    Returns
    -------
    circuit: QuantumCircuit
        QuantumCircuit to initialize the state.
    """

    reg_x = QuantumRegister(n_qubits, 'x')
    reg_g = QuantumRegister(n_qubits - 1, 'g')
    reg_c = QuantumRegister(2, 'c')
<<<<<<< HEAD

    circuit = QuantumCircuit(reg_x, reg_g, reg_c)

    reg_x = reg_x[::-1] # qiskit reverse (qiskit little-endian)

    bits_z0 = [int(k) for k in '{:0{}b}'.format(0, n_qubits)]
    for idx_p, (input_z, output_s) in list(enumerate(state.items()))[::-1]:
        bits_z = [int(k) for k in '{:0{}b}'.format(input_z, n_qubits)]

        circuit.x(reg_c[1])
        for j,_ in enumerate(bits_z):
            if bits_z0[j] != bits_z[j]:
                circuit.cx(reg_c[1], reg_x[j])

        bits_z0 = bits_z
        circuit.cx(reg_c[1], reg_c[0])
        circuit.x(reg_c[1])

        _apply_smatrix(circuit, idx_p, n_output_values, output_s, reg_c)

        _flipflop01(bits_z, circuit, reg_x)

        circuit.ccx(reg_x[0], reg_x[1], reg_g[0])

        _flipflop01(bits_z, circuit, reg_x)
=======

    circuit = QuantumCircuit(reg_x, reg_g, reg_c)

    reg_x = reg_x[::-1] # qiskit reverse (qiskit little-endian)

    bits_z0 = [int(k) for k in '{:0{}b}'.format(0, n_qubits)]
    for idx_p, (input_z, output_s) in list(enumerate(state.items()))[::-1]:
        bits_z = [int(k) for k in '{:0{}b}'.format(input_z, n_qubits)]

        circuit.x(reg_c[1])
        for j,_ in enumerate(bits_z):
            if bits_z0[j] != bits_z[j]:
                circuit.cx(reg_c[1], reg_x[j])

        bits_z0 = bits_z
        circuit.cx(reg_c[1], reg_c[0])
        circuit.x(reg_c[1])

        theta = -2*np.arccos(np.sqrt(idx_p/(idx_p+1))) # This sign is here for the smaller values
                                                       # of "s" to be represented by negative
                                                       # amplitudes and the larger ones by positive
                                                       # amplitudes.
        lamb = -output_s*2*np.pi/n_output_values # In the paper this negative sign is missing.
                                                 # Without it the matrix S is not unitary.
        phi = -lamb
        circuit.cu(theta, phi, lamb, 0, reg_c[0], reg_c[1])

        if bits_z[0] == 0:
            circuit.x(reg_x[0])
        if bits_z[1] == 0:
            circuit.x(reg_x[1])

        circuit.ccx(reg_x[0], reg_x[1], reg_g[0])

        if bits_z[0] == 0:
            circuit.x(reg_x[0])
        if bits_z[1] == 0:
            circuit.x(reg_x[1])
>>>>>>> 7ed900ce

        for k in range(2, n_qubits):
            if bits_z[k] == 0:
                circuit.x(reg_x[k])

            circuit.ccx(reg_x[k], reg_g[k-2], reg_g[k-1])

            if bits_z[k] == 0:
                circuit.x(reg_x[k])

        circuit.cx(reg_g[n_qubits - 2], reg_c[0])

        for k in range(n_qubits - 1, 1, -1):
            if bits_z[k] == 0:
                circuit.x(reg_x[k])
<<<<<<< HEAD

            circuit.ccx(reg_x[k], reg_g[k-2], reg_g[k-1])

            if bits_z[k] == 0:
                circuit.x(reg_x[k])

        _flipflop01(bits_z, circuit, reg_x)

        circuit.ccx(reg_x[0], reg_x[1], reg_g[0])

        _flipflop01(bits_z, circuit, reg_x)

    circuit.x(reg_c[1])

    return circuit


def _apply_smatrix(circuit, idx_p, n_output_values, output_s, reg_c):
    theta = -2 * np.arccos(np.sqrt(idx_p / (idx_p + 1)))  # This sign is here for the smaller values
    # of "s" to be represented by negative
    # amplitudes and the larger ones by positive
    # amplitudes.
    lamb = -output_s * 2 * np.pi / n_output_values  # In the paper this negative sign is missing.
    # Without it the matrix S is not unitary.
    phi = -lamb
    circuit.cu(theta, phi, lamb, 0, reg_c[0], reg_c[1])

=======

            circuit.ccx(reg_x[k], reg_g[k-2], reg_g[k-1])

            if bits_z[k] == 0:
                circuit.x(reg_x[k])

        if bits_z[0] == 0:
            circuit.x(reg_x[0])
        if bits_z[1] == 0:
            circuit.x(reg_x[1])

        circuit.ccx(reg_x[0], reg_x[1], reg_g[0])

        if bits_z[0] == 0:
            circuit.x(reg_x[0])
        if bits_z[1] == 0:
            circuit.x(reg_x[1])

    circuit.x(reg_c[1])
>>>>>>> 7ed900ce

def _flipflop01(bits_z, circuit, reg_x):
    if bits_z[0] == 0:
        circuit.x(reg_x[0])
    if bits_z[1] == 0:
        circuit.x(reg_x[1])<|MERGE_RESOLUTION|>--- conflicted
+++ resolved
@@ -20,10 +20,6 @@
 from qiskit import QuantumCircuit, QuantumRegister
 
 # pylint: disable=maybe-no-member
-<<<<<<< HEAD
-
-=======
->>>>>>> 7ed900ce
 
 def initialize(state, n_qubits, n_output_values):
     """ State preparation using Ventura and Martinez algorithm quant-ph/9807054
@@ -67,7 +63,6 @@
     reg_x = QuantumRegister(n_qubits, 'x')
     reg_g = QuantumRegister(n_qubits - 1, 'g')
     reg_c = QuantumRegister(2, 'c')
-<<<<<<< HEAD
 
     circuit = QuantumCircuit(reg_x, reg_g, reg_c)
 
@@ -93,46 +88,6 @@
         circuit.ccx(reg_x[0], reg_x[1], reg_g[0])
 
         _flipflop01(bits_z, circuit, reg_x)
-=======
-
-    circuit = QuantumCircuit(reg_x, reg_g, reg_c)
-
-    reg_x = reg_x[::-1] # qiskit reverse (qiskit little-endian)
-
-    bits_z0 = [int(k) for k in '{:0{}b}'.format(0, n_qubits)]
-    for idx_p, (input_z, output_s) in list(enumerate(state.items()))[::-1]:
-        bits_z = [int(k) for k in '{:0{}b}'.format(input_z, n_qubits)]
-
-        circuit.x(reg_c[1])
-        for j,_ in enumerate(bits_z):
-            if bits_z0[j] != bits_z[j]:
-                circuit.cx(reg_c[1], reg_x[j])
-
-        bits_z0 = bits_z
-        circuit.cx(reg_c[1], reg_c[0])
-        circuit.x(reg_c[1])
-
-        theta = -2*np.arccos(np.sqrt(idx_p/(idx_p+1))) # This sign is here for the smaller values
-                                                       # of "s" to be represented by negative
-                                                       # amplitudes and the larger ones by positive
-                                                       # amplitudes.
-        lamb = -output_s*2*np.pi/n_output_values # In the paper this negative sign is missing.
-                                                 # Without it the matrix S is not unitary.
-        phi = -lamb
-        circuit.cu(theta, phi, lamb, 0, reg_c[0], reg_c[1])
-
-        if bits_z[0] == 0:
-            circuit.x(reg_x[0])
-        if bits_z[1] == 0:
-            circuit.x(reg_x[1])
-
-        circuit.ccx(reg_x[0], reg_x[1], reg_g[0])
-
-        if bits_z[0] == 0:
-            circuit.x(reg_x[0])
-        if bits_z[1] == 0:
-            circuit.x(reg_x[1])
->>>>>>> 7ed900ce
 
         for k in range(2, n_qubits):
             if bits_z[k] == 0:
@@ -148,7 +103,6 @@
         for k in range(n_qubits - 1, 1, -1):
             if bits_z[k] == 0:
                 circuit.x(reg_x[k])
-<<<<<<< HEAD
 
             circuit.ccx(reg_x[k], reg_g[k-2], reg_g[k-1])
 
@@ -176,27 +130,6 @@
     phi = -lamb
     circuit.cu(theta, phi, lamb, 0, reg_c[0], reg_c[1])
 
-=======
-
-            circuit.ccx(reg_x[k], reg_g[k-2], reg_g[k-1])
-
-            if bits_z[k] == 0:
-                circuit.x(reg_x[k])
-
-        if bits_z[0] == 0:
-            circuit.x(reg_x[0])
-        if bits_z[1] == 0:
-            circuit.x(reg_x[1])
-
-        circuit.ccx(reg_x[0], reg_x[1], reg_g[0])
-
-        if bits_z[0] == 0:
-            circuit.x(reg_x[0])
-        if bits_z[1] == 0:
-            circuit.x(reg_x[1])
-
-    circuit.x(reg_c[1])
->>>>>>> 7ed900ce
 
 def _flipflop01(bits_z, circuit, reg_x):
     if bits_z[0] == 0:
