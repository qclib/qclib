# Copyright 2021 qclib project.

# Licensed under the Apache License, Version 2.0 (the "License");
# you may not use this file except in compliance with the License.
# You may obtain a copy of the License at

#     http://www.apache.org/licenses/LICENSE-2.0

# Unless required by applicable law or agreed to in writing, software
# distributed under the License is distributed on an "AS IS" BASIS,
# WITHOUT WARRANTIES OR CONDITIONS OF ANY KIND, either express or implied.
# See the License for the specific language governing permissions and
# limitations under the License.

"""Multicontrolled gate decompositions for unitaries in U(2) and SU(2)"""

from typing import Union, List

from cmath import isclose
import numpy as np

from scipy.linalg import sqrtm

from qiskit import QuantumCircuit, QuantumRegister
from qiskit.circuit import Qubit
from qiskit.circuit import Gate

from .mcx_gate import McxVchainDirty, LinearMcx
#from .ldmcsu import LdMcSpecialUnitary
from ._utils import _check_u2, _check_su2, _u2_to_su2

# pylint: disable=maybe-no-member
# pylint: disable=protected-access

class Mcg(Gate):
    """
    Selects the most cost-effective multicontrolled gate decomposition.
    """

    def __init__(
        self,
        unitary,
        num_controls,
        ctrl_state: str=None,
        up_to_diagonal: bool=False
    ):

        _check_u2(unitary)
        self.unitary = unitary
        self.controls = QuantumRegister(num_controls)
        self.target = QuantumRegister(1)
        self.num_qubits = num_controls + 1
        self.ctrl_state = ctrl_state
        self.up_to_diagonal = up_to_diagonal

        super().__init__("lmcgsu", self.num_qubits, [], "lmcgsu")

    def _define(self):

        self.definition = QuantumCircuit(self.controls, self.target)

        num_ctrl = len(self.controls)
        if num_ctrl == 0:
            self.definition.unitary(self.unitary, [self.target])
        elif num_ctrl == 1:
            u_gate = QuantumCircuit(1)
            u_gate.unitary(self.unitary, 0)
            self.definition.append(
                u_gate.control(num_ctrl, ctrl_state=self.ctrl_state),
                [*self.controls, self.target]
            )
        else:
            if _check_su2(self.unitary):
                LMCGSU.lmcgsu(
                    self.definition,
                    self.unitary,
                    self.controls,
                    self.target,
                    ctrl_state=self.ctrl_state
                )
            else:
                if self.up_to_diagonal:
                    su_2, _ = _u2_to_su2(self.unitary)
                    self.mcg(su_2, self.controls, self.target, self.ctrl_state)
                else:
                    QDMCU.qdmcu(
                        self.definition,
                        unitary=self.unitary,
                        controls=self.controls,
                        target=self.target,
                        ctrl_state=self.ctrl_state
                    )
    
    @staticmethod
    def mcg(
        circuit,
        unitary,
        controls,
        target,
        ctrl_state: str = None
    ):
        circuit.append(
            Mcg(unitary, len(controls), ctrl_state=ctrl_state), 
            [*controls, target]
        )


class LMCGSU(Gate):
    """
    Linear Multi-Controlled Gate for Special Unitary
    ------------------------------------------------

    Multicontrolled gate decomposition with linear cost.
    `unitary` must be a SU(2) matrix with at least one real diagonal.
    """

    def __init__(
        self,
        unitary,
        num_controls,
        ctrl_state: str=None
    ):

        _check_su2(unitary)
        self.unitary = unitary
        self.controls = QuantumRegister(num_controls)
        self.target = QuantumRegister(1)
        self.num_controls = num_controls + 1
        self.ctrl_state = ctrl_state

        super().__init__("lmcgsu", self.num_controls, [], "lmcgsu")

    def _define(self):

        self.definition = QuantumCircuit(self.controls, self.target)

        is_main_diag_real = isclose(self.unitary[0, 0].imag, 0.0) and \
                            isclose(self.unitary[1, 1].imag, 0.0)
        is_secondary_diag_real = isclose(self.unitary[0,1].imag, 0.0) and \
                                  isclose(self.unitary[1,0].imag, 0.0)

        if  not is_main_diag_real and not is_secondary_diag_real:
            # U = V D V^-1, where the entries of the diagonal D are the eigenvalues
            # `eig_vals` of U and the column vectors of V are the eigenvectors
            # `eig_vecs` of U. These columns are orthonormal and the main diagonal
            # of V is real-valued.
            eig_vals, eig_vecs = np.linalg.eig(self.unitary)

            x_vecs, z_vecs = LMCGSU._get_x_z(eig_vecs)
            x_vals, z_vals = LMCGSU._get_x_z(np.diag(eig_vals))

            LMCGSU.half_linear_depth_mcv(
                self.definition, x_vecs, z_vecs, self.controls, self.target, self.ctrl_state, inverse=True
            )
            LMCGSU.linear_depth_mcv(
                self.definition,
                x_vals,
                z_vals,
                self.controls,
                self.target,
                self.ctrl_state,
                general_su2_optimization=True
            )
            LMCGSU.half_linear_depth_mcv(
                self.definition, x_vecs, z_vecs, self.controls, self.target, self.ctrl_state
            )

        else:
            x, z = LMCGSU._get_x_z(self.unitary)

            if not is_secondary_diag_real:
                self.definition.h(self.target)

            LMCGSU.linear_depth_mcv(
                self.definition,
                x,
                z,
                self.controls,
                self.target,
                self.ctrl_state
            )

            if not is_secondary_diag_real:
                self.definition.h(self.target)

    @staticmethod
    def _get_x_z(su2):
        is_secondary_diag_real = isclose(su2[0,1].imag, 0.0) and isclose(su2[1,0].imag, 0.0)

        if is_secondary_diag_real:
            x = su2[0,1]
            z = su2[1,1]
        else:
            x = -su2[0,1].real
            z = su2[1,1] - su2[0,1].imag * 1.0j

        return x, z

    @staticmethod
    def linear_depth_mcv(
        circuit,
        x,
        z,
        controls: Union[QuantumRegister, List[Qubit]],
        target: Qubit,
        ctrl_state: str=None,
        general_su2_optimization=False
    ):

        alpha_r = np.sqrt(
        (np.sqrt((z.real + 1.) / 2.) + 1.) / 2.
        )
        alpha_i = z.imag / (2. * np.sqrt(
            (z.real + 1.) * (np.sqrt((z.real + 1.) / 2.) + 1.)
        ))
        alpha = alpha_r + 1.j * alpha_i
        beta = x / (2. * np.sqrt(
                (z.real + 1.) * (np.sqrt((z.real + 1.) / 2.) + 1.)
            )
        )

        s_op = np.array(
            [[alpha, -np.conj(beta)],
            [beta, np.conj(alpha)]]
        )

        # S gate definition
        s_gate = QuantumCircuit(1)
        s_gate.unitary(s_op, 0)

        num_ctrl = len(controls)
        k_1 = int(np.ceil(num_ctrl / 2.))
        k_2 = int(np.floor(num_ctrl / 2.))

        ctrl_state_k_1 = None
        ctrl_state_k_2 = None

        if ctrl_state is not None:
            ctrl_state_k_1 = ctrl_state[::-1][:k_1][::-1]
            ctrl_state_k_2 = ctrl_state[::-1][k_1:][::-1]

        if not general_su2_optimization:
            mcx_1 = McxVchainDirty(k_1, ctrl_state=ctrl_state_k_1).definition
            circuit.append(mcx_1, controls[:k_1] + controls[k_1:2*k_1 - 2] + [target])
        circuit.append(s_gate, [target])

        mcx_2 = McxVchainDirty(
            k_2, ctrl_state=ctrl_state_k_2, action_only=general_su2_optimization
        ).definition
        circuit.append(mcx_2.inverse(), controls[k_1:] + controls[k_1 - k_2 + 2:k_1] + [target])
        circuit.append(s_gate.inverse(), [target])

        mcx_3 = McxVchainDirty(k_1, ctrl_state=ctrl_state_k_1).definition
        circuit.append(mcx_3, controls[:k_1] + controls[k_1:2*k_1 - 2] + [target])
        circuit.append(s_gate, [target])

        mcx_4 = McxVchainDirty(k_2, ctrl_state=ctrl_state_k_2).definition
        circuit.append(mcx_4, controls[k_1:] + controls[k_1 - k_2 + 2:k_1] + [target])
        circuit.append(s_gate.inverse(), [target])

    @staticmethod
    def half_linear_depth_mcv(
        circuit,
        x,
        z,
        controls: Union[QuantumRegister, List[Qubit]],
        target: Qubit,
        ctrl_state: str=None,
        inverse: bool=False
    ):

        alpha_r = np.sqrt((z.real + 1.) / 2.)
        alpha_i = z.imag / np.sqrt(2*(z.real + 1.))
        alpha = alpha_r + 1.j * alpha_i

        beta = x / np.sqrt(2*(z.real + 1.))

        s_op = np.array(
            [[alpha, -np.conj(beta)],
            [beta, np.conj(alpha)]]
        )

        # S gate definition
        s_gate = QuantumCircuit(1)
        s_gate.unitary(s_op, 0)

        # Hadamard equivalent definition
        h_gate = QuantumCircuit(1)
        h_gate.unitary(np.array([[-1, 1], [1, 1]]) * 1/np.sqrt(2), 0)

        num_ctrl = len(controls)
        k_1 = int(np.ceil(num_ctrl / 2.))
        k_2 = int(np.floor(num_ctrl / 2.))

        ctrl_state_k_1 = None
        ctrl_state_k_2 = None

        if ctrl_state is not None:
            ctrl_state_k_1 = ctrl_state[::-1][:k_1][::-1]
            ctrl_state_k_2 = ctrl_state[::-1][k_1:][::-1]

        if inverse:
            circuit.h(target)

            circuit.append(s_gate, [target])
            mcx_2 = McxVchainDirty(k_2, ctrl_state=ctrl_state_k_2, action_only=True).definition
            circuit.append(mcx_2, controls[k_1:] + controls[k_1 - k_2 + 2:k_1] + [target])

            circuit.append(s_gate.inverse(), [target])

            circuit.append(h_gate, [target])

<<<<<<< HEAD
        else:
            mcx_1 = McxVchainDirty(k_1, ctrl_state=ctrl_state_k_1).definition
            circuit.append(mcx_1, controls[:k_1] + controls[k_1:2*k_1 - 2] + [target])
            circuit.append(h_gate, [target])

            circuit.append(s_gate, [target])

            mcx_2 = McxVchainDirty(k_2, ctrl_state=ctrl_state_k_2).definition
            circuit.append(mcx_2, controls[k_1:] + controls[k_1 - k_2 + 2:k_1] + [target])
            circuit.append(s_gate.inverse(), [target])

            circuit.h(target)

    @staticmethod
    def lmcgsu(
        circuit,
        unitary,
        controls: Union[QuantumRegister, List[Qubit]],
        target: Qubit,
        ctrl_state: str=None
    ):
        circuit.append(
            LMCGSU(unitary, len(controls), ctrl_state=ctrl_state),
=======
        self.append(s_gate.inverse(), [target])

        self.append(h_gate, [target])

    else:
        mcx_1 = McxVchainDirty(k_1, ctrl_state=ctrl_state_k_1).definition
        self.append(mcx_1, controls[:k_1] + controls[k_1:2*k_1 - 2] + [target])
        self.append(h_gate, [target])

        self.append(s_gate, [target])

        mcx_2 = McxVchainDirty(k_2, ctrl_state=ctrl_state_k_2).definition
        self.append(mcx_2, controls[k_1:] + controls[k_1 - k_2 + 2:k_1] + [target])
        self.append(s_gate.inverse(), [target])

        self.h(target)


def quadratic_depth_mcg_u2(
    self,
    u_2,
    controls: Union[QuantumRegister, List[Qubit]],
    target: Qubit,
    ctrl_state: str=None
):
    """
    Implements gate decomposition of a munticontrolled operator in U(2) according to
    Theorem 4 of Iten et al. (2016) arXiv:1501.06911.
    Parameters
    ----------
    unitary    : numpy.ndarray 2 x 2 unitary matrix
    controls   : Either qiskit.QuantumRegister or list of qiskit.Qubit containing the
                 qubits to be used as control gates.
    target     : qiskit.Qubit on wich the unitary operation is to be applied
    ctrl_state : String of binary digits describing the basis state used as control
    """

    num_ctrl = len(controls)

    if num_ctrl == 1:
        u_gate = QuantumCircuit(1)
        u_gate.unitary(u_2, 0)
        self.append(
            u_gate.control(
                num_ctrl_qubits=num_ctrl,
                ctrl_state=ctrl_state
            ),
>>>>>>> c014be8a
            [*controls, target]
        )

class QDMCU(Gate):
    """
    Quandratic Depth Multi-Controlled Unitary
    -----------------------------------------

    Implements gate decomposition of a munticontrolled operator in U(2) according to
    Theorem 4 of Iten et al. (2016) arXiv:1501.06911.
    """

    def __init__(
        self,
        unitary,
        num_controls,
        ctrl_state: str=None
    ):
        """
        Parameters
        ----------
        unitary    : numpy.ndarray 2 x 2 unitary matrix
        controls   : Either qiskit.QuantumRegister or list of qiskit.Qubit containing the
                    qubits to be used as control gates.
        target     : qiskit.Qubit on wich the unitary operation is to be applied
        ctrl_state : String of binary digits describing the basis state used as control
        """
        _check_u2(unitary)

        self.unitary = unitary
        self.controls = QuantumRegister(num_controls)
        self.target = QuantumRegister(1)
        self.num_qubits = num_controls + 1
        self.ctrl_state = ctrl_state
        super().__init__("qdmcsu", self.num_qubits, [], "qdmcsu")

    def _define(self):
        self.definition = QuantumCircuit(self.controls, self.target)
        num_ctrl = len(self.controls)

        if num_ctrl == 2:
            u_gate = QuantumCircuit(1)
            u_gate.unitary(self.unitary, 0)
            self.definition.append(
                u_gate.control(
                    num_ctrl_qubits=num_ctrl,
                    ctrl_state=self.ctrl_state
                ),
                [*self.controls, self.target]
            )
        else:
            if self.ctrl_state is None:
                self.ctrl_state = '1' * num_ctrl

            # Notice that `ctrl_state`` is reversed with respect to `controls``.
            v_op = sqrtm(self.unitary)

            v_gate = QuantumCircuit(1, name="V")
            v_gate.unitary(v_op, 0)

            v_gate_dag = QuantumCircuit(1, name="V^dag")
            v_gate_dag.unitary(v_op.T.conj(), 0)

            linear_mcx_gate = LinearMcx(
                                num_controls=num_ctrl-1,
                                ctrl_state=self.ctrl_state[1:],
                                action_only=True
                            ).definition

            self.definition.append(
                v_gate.control(1, ctrl_state=self.ctrl_state[:1]),
                [self.controls[-1], self.target]
            )
            self.definition.append(
                linear_mcx_gate,
                [*self.controls[:-1], self.controls[-1], self.target]
            )
            self.definition.append(
                v_gate_dag.control(1, ctrl_state=self.ctrl_state[:1]),
                [self.controls[-1], self.target]
            )
            self.definition.append(
                linear_mcx_gate.inverse(),
                [*self.controls[:-1], self.controls[-1], self.target]
            )

            QDMCU.qdmcu(
                self.definition,
                v_op,
                self.controls[:-1],
                self.target,
                self.ctrl_state[1:]
            )

    @staticmethod
    def qdmcu(
        circuit,
        unitary,
        controls: Union[QuantumRegister, List[Qubit]],
        target: Qubit,
        ctrl_state: str=None
    ):
        circuit.append(
            QDMCU(unitary, len(controls), ctrl_state=ctrl_state),
            [*controls, target]
        )<|MERGE_RESOLUTION|>--- conflicted
+++ resolved
@@ -310,7 +310,6 @@
 
             circuit.append(h_gate, [target])
 
-<<<<<<< HEAD
         else:
             mcx_1 = McxVchainDirty(k_1, ctrl_state=ctrl_state_k_1).definition
             circuit.append(mcx_1, controls[:k_1] + controls[k_1:2*k_1 - 2] + [target])
@@ -334,23 +333,8 @@
     ):
         circuit.append(
             LMCGSU(unitary, len(controls), ctrl_state=ctrl_state),
-=======
-        self.append(s_gate.inverse(), [target])
-
-        self.append(h_gate, [target])
-
-    else:
-        mcx_1 = McxVchainDirty(k_1, ctrl_state=ctrl_state_k_1).definition
-        self.append(mcx_1, controls[:k_1] + controls[k_1:2*k_1 - 2] + [target])
-        self.append(h_gate, [target])
-
-        self.append(s_gate, [target])
-
-        mcx_2 = McxVchainDirty(k_2, ctrl_state=ctrl_state_k_2).definition
-        self.append(mcx_2, controls[k_1:] + controls[k_1 - k_2 + 2:k_1] + [target])
-        self.append(s_gate.inverse(), [target])
-
-        self.h(target)
+            [*controls, target]
+        )
 
 
 def quadratic_depth_mcg_u2(
@@ -373,18 +357,6 @@
     """
 
     num_ctrl = len(controls)
-
-    if num_ctrl == 1:
-        u_gate = QuantumCircuit(1)
-        u_gate.unitary(u_2, 0)
-        self.append(
-            u_gate.control(
-                num_ctrl_qubits=num_ctrl,
-                ctrl_state=ctrl_state
-            ),
->>>>>>> c014be8a
-            [*controls, target]
-        )
 
 class QDMCU(Gate):
     """
@@ -423,7 +395,7 @@
         self.definition = QuantumCircuit(self.controls, self.target)
         num_ctrl = len(self.controls)
 
-        if num_ctrl == 2:
+        if num_ctrl == 1:
             u_gate = QuantumCircuit(1)
             u_gate.unitary(self.unitary, 0)
             self.definition.append(
