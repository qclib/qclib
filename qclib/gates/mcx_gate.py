# Copyright 2021 qclib project.

# Licensed under the Apache License, Version 2.0 (the "License");
# you may not use this file except in compliance with the License.
# You may obtain a copy of the License at

#     http://www.apache.org/licenses/LICENSE-2.0

# Unless required by applicable law or agreed to in writing, software
# distributed under the License is distributed on an "AS IS" BASIS,
# WITHOUT WARRANTIES OR CONDITIONS OF ANY KIND, either express or implied.
# See the License for the specific language governing permissions and
# limitations under the License.

"""
linear-depth n-qubit controlled X with ancilla
"""


import numpy as np

from qiskit import QuantumRegister, QuantumCircuit

from qiskit.circuit.library import C3XGate, C4XGate
from qiskit.circuit import Gate


class McxVchainDirty(Gate):
<<<<<<< HEAD
    """
    Implementation based on lemma 8 ofIten et al. (2016) arXiv:1501.06911.
    Decomposition of a multicontrolled X gate with at least k <= ceil(n/2) ancilae
    for n as the total number of qubits in the system. It also includes optimizations
    using approximated Toffoli gates up to a diagonal.
    """
=======
>>>>>>> 189e9e9a
    def __init__(self, num_controls: int, ctrl_state=None, relative_phase=False, action_only=False):
        """
        Parameters
        ----------
        num_controls
        ctrl_state
        relative_phase
        action_only
        """
        self.control_qubits = QuantumRegister(num_controls)
        self.target_qubit = QuantumRegister(1)
        self.ctrl_state = ctrl_state
        self.relative_phase = relative_phase
        self.action_only = action_only

        num_ancilla = 0
        self.ancilla_qubits = []
        if num_controls - 2 > 0:
            num_ancilla = num_controls - 2
            self.ancilla_qubits = QuantumRegister(num_ancilla)

        super().__init__('mcx_vc_dirty', num_controls + num_ancilla + 1, [], "McxDirty")

    def _define(self):
        self.definition = QuantumCircuit(self.control_qubits,
                                         self.ancilla_qubits,
                                         self.target_qubit)

        num_ctrl = len(self.control_qubits)
        num_ancilla = num_ctrl - 2
        targets = [self.target_qubit] + self.ancilla_qubits[:num_ancilla][::-1]

        self._apply_ctrl_state()

        if num_ctrl < 3:
            self.definition.mcx(
                control_qubits=self.control_qubits,
                target_qubit=self.target_qubit,
                mode="noancilla"
            )
        elif num_ctrl == 3:
            self.definition.append(C3XGate(), [*self.control_qubits[:], self.target_qubit], [])
        else:
            for j in range(2):
                for i, _ in enumerate(self.control_qubits):  # action part
                    if i < num_ctrl - 2:
                        if targets[i] != self.target_qubit or self.relative_phase:  # gate cancelling
                            theta = np.pi / 4.

                            # cancel rightmost gates of action part with leftmost gates of reset part
                            if self.relative_phase and targets[i] == self.target_qubit and j == 1:
                                self.definition.cx(self.ancilla_qubits[num_ancilla - i - 1], targets[i])
                                self.definition.u(theta=theta, phi=0., lam=0., qubit=targets[i])
                                self.definition.cx(self.control_qubits[num_ctrl - i - 1], targets[i])
                                self.definition.u(theta=theta, phi=0., lam=0., qubit=targets[i])
                            else:
                                self.definition.u(theta=-theta, phi=0., lam=0., qubit=targets[i])
                                self.definition.cx(self.control_qubits[num_ctrl - i - 1], targets[i])
                                self.definition.u(theta=-theta, phi=0., lam=0., qubit=targets[i])
                                self.definition.cx(self.ancilla_qubits[num_ancilla - i - 1], targets[i])

                        else:
                            self.definition.ccx(
                                control_qubit1=self.control_qubits[num_ctrl - i - 1],
                                control_qubit2=self.ancilla_qubits[num_ancilla - i - 1],
                                target_qubit=targets[i]
                            )
                    else:
                        theta = np.pi / 4.

                        self.definition.u(theta=-theta, phi=0., lam=0., qubit=targets[i])
                        self.definition.cx(self.control_qubits[num_ctrl - i - 2], targets[i])
                        self.definition.u(theta=-theta, phi=0., lam=0., qubit=targets[i])
                        self.definition.cx(self.control_qubits[num_ctrl - i - 1], targets[i])
                        self.definition.u(theta=theta, phi=0., lam=0., qubit=targets[i])
                        self.definition.cx(self.control_qubits[num_ctrl - i - 2], targets[i])
                        self.definition.u(theta=theta, phi=0., lam=0., qubit=targets[i])

                        break

<<<<<<< HEAD
=======
                if self.action_only and j == 1:
                    break

>>>>>>> 189e9e9a
                for i, _ in enumerate(self.ancilla_qubits[1:]):  # reset part
                    theta = np.pi / 4.

                    self.definition.cx(self.ancilla_qubits[i], self.ancilla_qubits[i + 1])
                    self.definition.u(theta=theta, phi=0., lam=0., qubit=self.ancilla_qubits[i + 1])
                    self.definition.cx(self.control_qubits[2 + i], self.ancilla_qubits[i + 1])
                    self.definition.u(theta=theta, phi=0., lam=0., qubit=self.ancilla_qubits[i + 1])

<<<<<<< HEAD
                if self.action_only:
                    break

=======
>>>>>>> 189e9e9a
        self._apply_ctrl_state()

    def _apply_ctrl_state(self):
        if self.ctrl_state is not None:
            for i, ctrl in enumerate(self.ctrl_state[::-1]):
                if ctrl == '0':
                    self.definition.x(self.control_qubits[i])


def mcx_v_chain_dirty(
    self,
    control_qubits,
    target_qubit,
    ancilla_qubits,
    ctrl_state=None,
    relative_phase=False,
    action_only=False
):
    """
        In-place application of k-controlled X gate with k - 2 dirty ancilla qubits.
        This decomposition uses the optimization shown in Lemma 8 of
        https://arxiv.org/abs/1501.06911), which contains at most 8k - 6 `cx`.

        Parameters
        ----------
        self : quantum circuit where the k-controlled X will be applied
        control_qubits : k control qubits
        ancilla_qubits : at least k - 2 dirty ancilla qubits
        target_qubit : target qubit of the operation
        ctrl_state
        relative_phase
        action_only
    """

    num_ctrl = len(control_qubits)
    num_ancilla = num_ctrl - 2
    targets = [target_qubit] + ancilla_qubits[:num_ancilla][::-1]

    if ctrl_state is not None:
        for i, ctrl in enumerate(ctrl_state[::-1]):
            if ctrl == '0':
                self.x(control_qubits[i])

    if num_ctrl < 3:
        self.mcx(
            control_qubits=control_qubits,
            target_qubit=target_qubit,
            mode="noancilla"
        )
    elif num_ctrl == 3:
        self.append(C3XGate(), [*control_qubits[:], target_qubit], [])
    else:
        for j in range(2):
            for i, _ in enumerate(control_qubits):      # action part
                if i < num_ctrl - 2:
                    if targets[i] != target_qubit or relative_phase:  # gate cancelling
                        theta = np.pi / 4.

                        # cancel rightmost gates of action part with leftmost gates of reset part
                        if relative_phase and targets[i] == target_qubit and j == 1:
                            self.cx(ancilla_qubits[num_ancilla - i - 1], targets[i])
                            self.u(theta=theta, phi=0., lam=0., qubit=targets[i])
                            self.cx(control_qubits[num_ctrl - i - 1], targets[i])
                            self.u(theta=theta, phi=0., lam=0., qubit=targets[i])
                        else:
                            self.u(theta=-theta, phi=0., lam=0., qubit=targets[i])
                            self.cx(control_qubits[num_ctrl - i - 1], targets[i])
                            self.u(theta=-theta, phi=0., lam=0., qubit=targets[i])
                            self.cx(ancilla_qubits[num_ancilla - i - 1], targets[i])

                    else:
                        self.ccx(
                            control_qubit1=control_qubits[num_ctrl - i - 1],
                            control_qubit2=ancilla_qubits[num_ancilla - i - 1],
                            target_qubit=targets[i]
                        )
                else:
                    theta = np.pi / 4.

                    self.u(theta=-theta, phi=0., lam=0., qubit=targets[i])
                    self.cx(control_qubits[num_ctrl - i - 2], targets[i])
                    self.u(theta=-theta, phi=0., lam=0., qubit=targets[i])
                    self.cx(control_qubits[num_ctrl - i - 1], targets[i])
                    self.u(theta=theta, phi=0., lam=0., qubit=targets[i])
                    self.cx(control_qubits[num_ctrl - i - 2], targets[i])
                    self.u(theta=theta, phi=0., lam=0., qubit=targets[i])

                    break

            for i, _ in enumerate(ancilla_qubits[1:]):      # reset part
                theta = np.pi / 4.

                self.cx(ancilla_qubits[i], ancilla_qubits[i + 1])
                self.u(theta=theta, phi=0., lam=0., qubit=ancilla_qubits[i + 1])
                self.cx(control_qubits[2 + i], ancilla_qubits[i + 1])
                self.u(theta=theta, phi=0., lam=0., qubit=ancilla_qubits[i + 1])

            if action_only:
                break

    if ctrl_state is not None:
        for i, ctrl in enumerate(ctrl_state[::-1]):
            if ctrl == '0':
                self.x(control_qubits[i])



class LinearMcx(Gate):
<<<<<<< HEAD
    """
    Implementation based on lemma 9 of Iten et al. (2016) arXiv:1501.06911.
    Decomposition of a multicontrolled X gate with a dirty ancilla by splitting 
    it into two sequences of two alternating multicontrolled X gates on 
    k1 = ceil((n+1)/2) and k2 = floor((n+1)/2) qubits. For n the total
    number of qubits in the system. Where it also reuses some optimizations available
    """
=======
>>>>>>> 189e9e9a
    def __init__(self, num_controls, action_only=False):
        self.action_only = action_only
        super().__init__('linear_mcx', num_controls + 2, [], "mcx")

    def _define(self):
        self.definition = QuantumCircuit(self.num_qubits)
        control_qubits = list(range(self.num_qubits - 2))
        target_qubit = self.num_qubits - 2,
        ancilla_qubit = self.num_qubits - 1

        if self.num_qubits < 5:
            self.definition.mcx(
                control_qubits=control_qubits,
                target_qubit=target_qubit,
                mode="noancilla"
            )
        elif self.num_qubits == 5:
            self.definition.append(C3XGate(), [*control_qubits[:], target_qubit], [])
        elif self.num_qubits == 6:
            self.definition.append(C4XGate(), [*control_qubits[:], target_qubit], [])
        elif self.num_qubits == 7:
            self.definition.append(C3XGate(), [*control_qubits[:3], ancilla_qubit], [])
            self.definition.append(C3XGate(), [*control_qubits[3:], ancilla_qubit, target_qubit], [])
            self.definition.append(C3XGate(), [*control_qubits[:3], ancilla_qubit], [])
            self.definition.append(C3XGate(), [*control_qubits[3:], ancilla_qubit, target_qubit], [])
        else:
            num_ctrl = len(control_qubits)

            # split controls to halve the number of qubits used for each mcx
            k_1 = int(np.ceil((num_ctrl + 1.) / 2.))
            k_2 = int(np.floor((num_ctrl + 1.) / 2.))

            first_gate = McxVchainDirty(k_1, relative_phase=True).definition
            second_gate = McxVchainDirty(k_2).definition
            self.definition.append(first_gate,
                                   control_qubits[:k_1] + control_qubits[k_1:k_1 + k_1 - 2] + [ancilla_qubit])

            self.definition.append(second_gate, [*control_qubits[k_1:],
                                      ancilla_qubit] + control_qubits[k_1 - k_2 + 2:k_1] + [target_qubit])

            self.definition.append(first_gate,
                                   control_qubits[:k_1] + control_qubits[k_1:k_1 + k_1 - 2] + [ancilla_qubit])

            last_gate = McxVchainDirty(k_2, action_only=self.action_only).definition
            self.definition.append(last_gate,
                                   [*control_qubits[k_1:], ancilla_qubit] + control_qubits[k_1 - k_2 + 2:k_1] + [target_qubit])


def linear_mcx(
    self,
    control_qubits,
    target_qubit,
    ancilla_qubit,
    action_only=False
):
    """
        Linear-depth implementation of multicontrolled X with one dirty ancilla
        following the decomposition first shown in Barenco et al. 1995 (arXiv:quant-ph/9503016)
    """

    if self.num_qubits < 5:
        self.mcx(
            control_qubits=control_qubits,
            target_qubit=target_qubit,
            mode="noancilla"
        )
    elif self.num_qubits == 5:
        self.append(C3XGate(), [*control_qubits[:], target_qubit], [])
    elif self.num_qubits == 6:
        self.append(C4XGate(), [*control_qubits[:], target_qubit], [])
    elif self.num_qubits == 7:
        self.append(C3XGate(), [*control_qubits[:3], ancilla_qubit], [])
        self.append(C3XGate(), [*control_qubits[3:], ancilla_qubit, target_qubit], [])
        self.append(C3XGate(), [*control_qubits[:3], ancilla_qubit], [])
        self.append(C3XGate(), [*control_qubits[3:], ancilla_qubit, target_qubit], [])
    else:
        num_ctrl = len(control_qubits)

        # split controls to halve the number of qubits used for each mcx
        k_1 = int(np.ceil((num_ctrl + 1.) / 2.))
        k_2 = int(np.floor((num_ctrl + 1.) / 2.))


        first_gate = McxVchainDirty(k_1).definition
        second_gate = McxVchainDirty(k_2).definition
        self.append(first_gate,
                    control_qubits[:k_1] + control_qubits[k_1:k_1 + k_1 - 2] + [ancilla_qubit])

        self.append(second_gate, [*control_qubits[k_1:],
                                  ancilla_qubit] + control_qubits[k_1 - k_2 + 2:k_1] + [target_qubit])

        self.append(first_gate,
                    control_qubits[:k_1] + control_qubits[k_1:k_1 + k_1 - 2] + [ancilla_qubit])

        last_gate = McxVchainDirty(k_2, action_only=action_only).definition
        self.append(last_gate, [*control_qubits[k_1:],
                                ancilla_qubit] + control_qubits[k_1 - k_2 + 2:k_1] + [target_qubit])
<|MERGE_RESOLUTION|>--- conflicted
+++ resolved
@@ -26,15 +26,12 @@
 
 
 class McxVchainDirty(Gate):
-<<<<<<< HEAD
     """
     Implementation based on lemma 8 ofIten et al. (2016) arXiv:1501.06911.
     Decomposition of a multicontrolled X gate with at least k <= ceil(n/2) ancilae
     for n as the total number of qubits in the system. It also includes optimizations
     using approximated Toffoli gates up to a diagonal.
     """
-=======
->>>>>>> 189e9e9a
     def __init__(self, num_controls: int, ctrl_state=None, relative_phase=False, action_only=False):
         """
         Parameters
@@ -115,12 +112,9 @@
 
                         break
 
-<<<<<<< HEAD
-=======
                 if self.action_only and j == 1:
                     break
 
->>>>>>> 189e9e9a
                 for i, _ in enumerate(self.ancilla_qubits[1:]):  # reset part
                     theta = np.pi / 4.
 
@@ -129,12 +123,6 @@
                     self.definition.cx(self.control_qubits[2 + i], self.ancilla_qubits[i + 1])
                     self.definition.u(theta=theta, phi=0., lam=0., qubit=self.ancilla_qubits[i + 1])
 
-<<<<<<< HEAD
-                if self.action_only:
-                    break
-
-=======
->>>>>>> 189e9e9a
         self._apply_ctrl_state()
 
     def _apply_ctrl_state(self):
@@ -243,7 +231,6 @@
 
 
 class LinearMcx(Gate):
-<<<<<<< HEAD
     """
     Implementation based on lemma 9 of Iten et al. (2016) arXiv:1501.06911.
     Decomposition of a multicontrolled X gate with a dirty ancilla by splitting 
@@ -251,8 +238,6 @@
     k1 = ceil((n+1)/2) and k2 = floor((n+1)/2) qubits. For n the total
     number of qubits in the system. Where it also reuses some optimizations available
     """
-=======
->>>>>>> 189e9e9a
     def __init__(self, num_controls, action_only=False):
         self.action_only = action_only
         super().__init__('linear_mcx', num_controls + 2, [], "mcx")
